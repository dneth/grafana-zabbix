aliases:
  # Workflow filters
  - &filter-not-release-or-master
    tags:
      ignore: /^v[0-9]+(\.[0-9]+){2}(-.+|[^-.]*)$/
    branches:
      ignore:
        - master
        - docs
        - gh-pages
  - &filter-only-master
    branches:
      only: master
  - &filter-docs
    branches:
      only: docs

version: 2
jobs:
  build:
    working_directory: ~/alexanderzobnin/grafana-zabbix
    docker:
      - image: circleci/node:8
    steps:
      - checkout
      - restore_cache:
          keys:
            - dependency-cache-{{ checksum "yarn.lock" }}
      - run:
          name: yarn install
          command: 'yarn install --pure-lockfile --no-progress'
          no_output_timeout: 15m
      - save_cache:
          key: dependency-cache-{{ checksum "yarn.lock" }}
          paths:
          - ./node_modules
      - run: npm run build

  lint:
    working_directory: ~/alexanderzobnin/grafana-zabbix
    docker:
      - image: circleci/node:8
    steps:
      - checkout
      - restore_cache:
          keys:
            - dependency-cache-{{ checksum "yarn.lock" }}
      - run:
          name: yarn install
          command: 'yarn install --pure-lockfile --no-progress'
          no_output_timeout: 15m
      - save_cache:
          key: dependency-cache-{{ checksum "yarn.lock" }}
          paths:
          - ./node_modules
      - run: npm run lint

  test:
    working_directory: ~/alexanderzobnin/grafana-zabbix
    environment:
      CIRCLE_ARTIFACTS: /tmp/circleci-artifacts
      CIRCLE_TEST_REPORTS: /tmp/circleci-test-results
    docker:
      - image: circleci/node:8
    steps:
      - checkout
      # Prepare for artifact and test results collection equivalent to how it was done on 1.0.
      # In many cases you can simplify this from what is generated here.
      # 'See docs on artifact collection here https://circleci.com/docs/2.0/artifacts/'
      - run: mkdir -p $CIRCLE_ARTIFACTS $CIRCLE_TEST_REPORTS
      - restore_cache:
          keys:
            - dependency-cache-{{ checksum "yarn.lock" }}
      - run:
          name: yarn install
          command: 'yarn install --pure-lockfile --no-progress'
          no_output_timeout: 15m
      - save_cache:
          key: dependency-cache-{{ checksum "yarn.lock" }}
          paths:
          - ./node_modules
      - run: npm run ci-test
      - store_test_results:
          path: /tmp/circleci-test-results
      - store_artifacts:
          path: /tmp/circleci-artifacts
      - store_artifacts:
          path: /tmp/circleci-test-results

  build-docs:
    working_directory: ~/grafana-zabbix
    docker:
      - image: circleci/python:2.7
    steps:
      - run:
          name: install git lfs
          command: 'curl -s https://packagecloud.io/install/repositories/github/git-lfs/script.deb.sh | sudo bash'
      - run: sudo apt-get install git-lfs
      - run: git lfs install
      - run: pip install --upgrade pip
      - run: sudo pip install mkdocs
      - checkout
      - run: git lfs fetch --all
      - run: cd docs && mkdocs build --clean
      - persist_to_workspace:
          root: .
          paths:
            - docs/site
<<<<<<< HEAD

  deploy-docs:
    working_directory: ~/alexanderzobnin/grafana-zabbix
    docker:
      - image: circleci/node:8
    steps:
      - attach_workspace:
          at: .
      - run: ls -lh docs/site
=======
>>>>>>> 9d879460

  deploy-docs:
    working_directory: ~/grafana-zabbix
    docker:
      - image: circleci/node:8
    environment:
      GH_PAGES_BRANCH: gh-pages
      CI_GIT_USER: CircleCI
      CI_GIT_EMAIL: ci@grafana.com
    steps:
      - add_ssh_keys:
          fingerprints:
            - "dc:7e:54:e0:aa:56:4d:e5:60:7b:f3:51:24:2d:d3:29"
      - checkout
      - attach_workspace:
          at: ../gh-pages
      - run: ./.circleci/deploy-docs.sh

workflows:
  version: 2
  build-master:
    jobs:
      - build:
          filters: *filter-only-master
      - lint:
          filters: *filter-only-master
      - test:
          filters: *filter-only-master

  build-branches-and-prs:
    jobs:
      - build:
          filters: *filter-not-release-or-master
      - lint:
          filters: *filter-not-release-or-master
      - test:
          filters: *filter-not-release-or-master

  build-docs:
    jobs:
      - build-docs:
          filters: *filter-docs
      - deploy-docs:
          requires:
            - build-docs
          filters: *filter-docs<|MERGE_RESOLUTION|>--- conflicted
+++ resolved
@@ -106,18 +106,6 @@
           root: .
           paths:
             - docs/site
-<<<<<<< HEAD
-
-  deploy-docs:
-    working_directory: ~/alexanderzobnin/grafana-zabbix
-    docker:
-      - image: circleci/node:8
-    steps:
-      - attach_workspace:
-          at: .
-      - run: ls -lh docs/site
-=======
->>>>>>> 9d879460
 
   deploy-docs:
     working_directory: ~/grafana-zabbix
