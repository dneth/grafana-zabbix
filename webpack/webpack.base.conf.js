const path = require('path');
const webpack = require('webpack');
const CopyWebpackPlugin = require('copy-webpack-plugin');
const CleanWebpackPlugin = require('clean-webpack-plugin');
const ExtractTextPlugin = require('extract-text-webpack-plugin');

const ExtractTextPluginLight = new ExtractTextPlugin('./css/grafana-zabbix.light.css');
const ExtractTextPluginDark = new ExtractTextPlugin('./css/grafana-zabbix.dark.css');

function resolve(dir) {
  return path.join(__dirname, '..', dir);
}

module.exports = {
  target: 'node',
  context: resolve('src'),
  entry: {
    './module': './module.js',
    'components/config': './components/config.js',
    'datasource-zabbix/module': './datasource-zabbix/module.js',
    'panel-triggers/module': './panel-triggers/module.js',
  },
  output: {
    filename: "[name].js",
    path: resolve('dist'),
    libraryTarget: "amd"
  },
  externals: [
    // remove the line below if you don't want to use builtin versions
    'jquery', 'lodash', 'moment', 'angular',
<<<<<<< HEAD
    'react', 'react-dom', '@grafana/ui', '@grafana/data',
=======
    'react', 'react-dom', '@grafana/ui', '@grafana/runtime',
>>>>>>> b4b0c5b8
    function (context, request, callback) {
      var prefix = 'grafana/';
      if (request.indexOf(prefix) === 0) {
        return callback(null, request.substr(prefix.length));
      }
      callback();
    }
  ],
  plugins: [
    new webpack.optimize.OccurrenceOrderPlugin(),
    new CopyWebpackPlugin([
      { from: '**/plugin.json' },
      { from: '**/*.html' },
      { from: 'dashboards/*' },
      { from: '../README.md' },
      { from: '**/img/*' },
    ]),
    new CleanWebpackPlugin(['dist'], {
      root: resolve('.')
    }),
    ExtractTextPluginLight,
    ExtractTextPluginDark,
  ],
  resolve: {
    extensions: ['.js', '.es6', '.ts', '.tsx', '.html', '.scss']
  },
  module: {
    rules: [
      {
        test: /\.js$/,
        exclude: /(external)/,
        use: {
          loader: 'babel-loader',
          query: {
            presets: ['@babel/preset-env']
          }
        }
      },
      {
        test: /\.tsx?$/,
        exclude: /node_modules|external/,
        loaders: [
          "ts-loader"
        ],
      },
      {
        test: /\.html$/,
        use: {
          loader: 'html-loader'
        }
      },
      {
        test: /\.light\.scss$/,
        use: ExtractTextPluginLight.extract({
          fallback: 'style-loader',
          use: ['css-loader', 'sass-loader']
        })
      },
      {
        test: /\.dark\.scss$/,
        use: ExtractTextPluginDark.extract({
          fallback: 'style-loader',
          use: ['css-loader', 'sass-loader']
        })
      },
    ]
  }
};<|MERGE_RESOLUTION|>--- conflicted
+++ resolved
@@ -28,11 +28,7 @@
   externals: [
     // remove the line below if you don't want to use builtin versions
     'jquery', 'lodash', 'moment', 'angular',
-<<<<<<< HEAD
-    'react', 'react-dom', '@grafana/ui', '@grafana/data',
-=======
     'react', 'react-dom', '@grafana/ui', '@grafana/runtime',
->>>>>>> b4b0c5b8
     function (context, request, callback) {
       var prefix = 'grafana/';
       if (request.indexOf(prefix) === 0) {
