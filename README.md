--- conflicted
+++ resolved
@@ -1,35 +1,18 @@
 # grafana-zabbix
-<<<<<<< HEAD
-
 #### Zabbix API datasource for Grafana dashboard
 
 Display your Zabbix data directly in Grafana dashboards!   
 Useful metric editor with host group and application filtering:
 
-![grafana - zabbix datasource](https://cloud.githubusercontent.com/assets/4932851/7441162/4f6af788-f0e4-11e4-887b-34d987d00c40.png)
-=======
-Zabbix API datasource for Grafana dashboard
+![alt tag](https://cloud.githubusercontent.com/assets/4932851/7454206/34bf9f8c-f27a-11e4-8e96-a73829f188c4.png)
+![alt tag](https://cloud.githubusercontent.com/assets/4932851/7441162/4f6af788-f0e4-11e4-887b-34d987d00c40.png)
 
-![alt tag](https://cloud.githubusercontent.com/assets/4932851/7454206/34bf9f8c-f27a-11e4-8e96-a73829f188c4.png)
-
-
-Query editor allows to add metric by step-by-step selection from host group, host, application dropdown menus.
-
-![alt tag](https://cloud.githubusercontent.com/assets/4932851/7441162/4f6af788-f0e4-11e4-887b-34d987d00c40.png)
-![alt tag](https://cloud.githubusercontent.com/assets/4932851/7441163/56f28f16-f0e4-11e4-9d46-54181c2a2e7e.png)
-![alt tag](https://cloud.githubusercontent.com/assets/4932851/7441167/5f29cc94-f0e4-11e4-8d39-7580f33201f6.png)
-
->>>>>>> 42f9141c
 
 ## Installation
 
 ### Grafana 1.9.x
 
-<<<<<<< HEAD
-Download [latest release](https://github.com/alexanderzobnin/grafana-zabbix/releases/latest) and unpack `zabbix` directory into `<your grafana installation>/plugins/datasource/`. Then edit Grafana config.js:
-=======
 Download latest release and unpack into `<your grafana installation>/plugins/datasource/`. Then edit Grafana config.js:
->>>>>>> 42f9141c
   * Add dependencies
   
     ```
@@ -54,9 +37,6 @@
     ```
     
 ### Grafana 2.0.x
-<<<<<<< HEAD
-Now in development.
-=======
 Download source code and put `zabbix` directory into `<your grafana-2 installation>/public/app/plugins/datasource/`.
   * Edit plugin.json (located in `zabbix` directory) and set your `username` and `password`
   
@@ -86,5 +66,4 @@
     ```
   * Restart grafana server.
   * Add zabbix datasource in Grafana's "Data Sources" menu (see [Data Sources docs](http://docs.grafana.org/datasources/graphite/) for more info) and setup your Zabbix API url.
-  * **Important!** Change `Access` to `direct`!
->>>>>>> 42f9141c
+  * **Important!** Change `Access` to `direct`!