--- conflicted
+++ resolved
@@ -67,22 +67,9 @@
 		return nil, err
 	}
 
-<<<<<<< HEAD
-	switch queryType {
-	case "zabbixAPI":
-		return zabbixDs.ZabbixAPIQuery(ctx, tsdbReq)
-	case "query":
-		return zabbixDs.queryNumericItems(ctx, tsdbReq)
-	case "connectionTest":
-		return zabbixDs.TestConnection(ctx, tsdbReq)
-	default:
-		err = errors.New("Query not implemented")
-		return BuildErrorResponse(err), nil
-=======
 	metrics, err := ds.queryNumericDataForItems(ctx, tsdbReq, items, jsonQueries, isUseTrend(tsdbReq.GetTimeRange()))
 	if err != nil {
 		return nil, err
->>>>>>> cd4d0954
 	}
 
 	return BuildMetricsResponse(metrics)
@@ -277,7 +264,7 @@
 	for _, series := range seriesMap {
 		seriesList = append(seriesList, series)
 	}
-<<<<<<< HEAD
+	return seriesList, nil
 }
 
 // BuildMetricsResponse builds a response object using a given TimeSeries array
@@ -290,7 +277,4 @@
 			},
 		},
 	}, nil
-=======
-	return seriesList, nil
->>>>>>> cd4d0954
 }